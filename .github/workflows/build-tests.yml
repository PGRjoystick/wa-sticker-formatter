name: Node.js CI

on:
  push:
    branches: [ master ]
  pull_request:
    branches: [ master ]

jobs:
  build:

    runs-on: ubuntu-latest

    strategy:
      matrix:
        node-version: [12.x, 14.x, 16.x]

    steps:
    - uses: actions/checkout@v2
    - name: Use Node.js ${{ matrix.node-version }}
      uses: actions/setup-node@v2
      with:
        node-version: ${{ matrix.node-version }}
        cache: 'npm'
    - run: sudo apt-get update
<<<<<<< HEAD
<<<<<<< HEAD
    - run: sudo apt-get install ffmpeg libvips-dev linuxmusl-arm64v8
=======
    - run: sudo apt-get install ffmpeg libvips-dev
>>>>>>> 55ef21be4fa9f0ab5827a4e7a1e9f2ff1a994ca5
=======
    - run: sudo apt-get install ffmpeg libvips-dev
>>>>>>> 55ef21be
    - run: npm i -g npm@latest
    - run: npm ci
    - run: npm run build
    - run: npm test<|MERGE_RESOLUTION|>--- conflicted
+++ resolved
@@ -23,15 +23,7 @@
         node-version: ${{ matrix.node-version }}
         cache: 'npm'
     - run: sudo apt-get update
-<<<<<<< HEAD
-<<<<<<< HEAD
     - run: sudo apt-get install ffmpeg libvips-dev linuxmusl-arm64v8
-=======
-    - run: sudo apt-get install ffmpeg libvips-dev
->>>>>>> 55ef21be4fa9f0ab5827a4e7a1e9f2ff1a994ca5
-=======
-    - run: sudo apt-get install ffmpeg libvips-dev
->>>>>>> 55ef21be
     - run: npm i -g npm@latest
     - run: npm ci
     - run: npm run build
